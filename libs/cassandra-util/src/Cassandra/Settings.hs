--- conflicted
+++ resolved
@@ -3,47 +3,16 @@
 
 -- | This module exports types and functions from Database.CQL.IO, while adding a few wire specific functions.
 module Cassandra.Settings
-<<<<<<< HEAD
   ( module C
   , initialContactsDisco
   , initialContactsPlain
   ) where
-=======
-    ( Settings
-    , defSettings
-    , setProtocolVersion
-    , setCompression
-    , setContacts
-    , addContact
-    , setKeyspace
-    , setPortNumber
-    , setIdleTimeout
-    , setMaxConnections
-    , setMaxStreams
-    , setPoolStripes
-    , setConnectTimeout
-    , setSendTimeout
-    , setMaxTimeouts
-    , setPrepareStrategy
-    , setResponseTimeout
-    , setRetrySettings
-    , setPolicy
-    , setLogger
-    , mkLogger
-    , initialContactsDisco
-    , initialContactsPlain
-    ) where
->>>>>>> a94d17f0
 
 import Imports
 import Control.Lens
 import Data.Aeson.Lens
-<<<<<<< HEAD
-import Database.CQL.IO as C (Settings, Policy, setPolicy, setRetrySettings, setResponseTimeout, setPrepareStrategy, setMaxTimeouts, setSendTimeout, setConnectTimeout, setPoolStripes, setMaxStreams, setMaxConnections, setIdleTimeout, setPortNumber, setKeyspace, addContact, setContacts, setCompression, setProtocolVersion, defSettings)
-=======
-import Database.CQL.IO hiding (values)
-import Database.CQL.IO.Tinylog (mkLogger)
->>>>>>> a94d17f0
+import Database.CQL.IO as C (Settings, Policy, setLogger, setPolicy, setRetrySettings, setResponseTimeout, setPrepareStrategy, setMaxTimeouts, setSendTimeout, setConnectTimeout, setPoolStripes, setMaxStreams, setMaxConnections, setIdleTimeout, setPortNumber, setKeyspace, addContact, setContacts, setCompression, setProtocolVersion, defSettings)
+import Database.CQL.IO.Tinylog as C (mkLogger)
 import Data.List.NonEmpty (NonEmpty (..))
 import Data.Text (pack, stripSuffix, unpack)
 import Network.Wreq
