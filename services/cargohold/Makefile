--- conflicted
+++ resolved
@@ -81,17 +81,7 @@
 
 integration-%: fast i-%
 
-<<<<<<< HEAD
-integration-fast:
-	stack install --fast --local-bin-path=dist
-	LOG_LEVEL=Debug keiretsu --run '$(EXE_IT); sleep 1' --env $(KEIRETSU_ENV)
-
-integration-fake-aws:
-	stack install --fast --local-bin-path=dist
-	LOG_LEVEL=Info keiretsu --run '$(EXE_IT) --pattern="!/RealAWS/"; sleep 1' --env $(KEIRETSU_ENV)
-=======
 integration-fake-aws: fast i-fake-aws
->>>>>>> 65161dc6
 
 .metadata:
 	echo -e "NAME=$(NAME)\nVERSION=$(VERSION)\nBUILD_NUMBER=$(BUILD)" \
